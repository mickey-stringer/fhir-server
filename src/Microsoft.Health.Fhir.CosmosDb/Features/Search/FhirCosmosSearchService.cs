﻿// -------------------------------------------------------------------------------------------------
// Copyright (c) Microsoft Corporation. All rights reserved.
// Licensed under the MIT License (MIT). See LICENSE in the repo root for license information.
// -------------------------------------------------------------------------------------------------

using System.Collections.Generic;
using System.Linq;
using System.Threading;
using System.Threading.Tasks;
using EnsureThat;
using Microsoft.Azure.Cosmos;
using Microsoft.Health.Fhir.Core.Features.Search;
using Microsoft.Health.Fhir.CosmosDb.Features.Search.Queries;
using Microsoft.Health.Fhir.CosmosDb.Features.Storage;

namespace Microsoft.Health.Fhir.CosmosDb.Features.Search
{
    public class FhirCosmosSearchService : SearchService
    {
        private readonly CosmosFhirDataStore _fhirDataStore;
        private readonly IQueryBuilder _queryBuilder;

        public FhirCosmosSearchService(
            ISearchOptionsFactory searchOptionsFactory,
            CosmosFhirDataStore fhirDataStore,
            IQueryBuilder queryBuilder)
            : base(searchOptionsFactory, fhirDataStore)
        {
            EnsureArg.IsNotNull(fhirDataStore, nameof(fhirDataStore));
            EnsureArg.IsNotNull(queryBuilder, nameof(queryBuilder));

            _fhirDataStore = fhirDataStore;
            _queryBuilder = queryBuilder;
        }

        protected override async Task<SearchResult> SearchInternalAsync(
            SearchOptions searchOptions,
            CancellationToken cancellationToken)
        {
            SearchResult searchResult = await ExecuteSearchAsync(
                _queryBuilder.BuildSqlQuerySpec(searchOptions),
                searchOptions,
                cancellationToken);

            if (searchOptions.IncludeTotal == TotalType.Accurate && !searchOptions.CountOnly)
            {
                // If this is the first page and there aren't any more pages
                if (searchOptions.ContinuationToken == null && searchResult.ContinuationToken == null)
                {
                    // Count the results on the page.
                    searchResult.TotalCount = searchResult.Results.Count();
                }
                else
                {
                    try
                    {
                        // Otherwise, indicate that we'd like to get the count
                        searchOptions.CountOnly = true;

                        // And perform a second read.
                        var totalSearchResult = await ExecuteSearchAsync(
                            _queryBuilder.BuildSqlQuerySpec(searchOptions),
                            searchOptions,
                            cancellationToken);

                        searchResult.TotalCount = totalSearchResult.TotalCount;
                    }
                    finally
                    {
                        // Ensure search options is set to its original state.
                        searchOptions.CountOnly = false;
                    }
                }
            }

            return searchResult;
        }

        protected override async Task<SearchResult> SearchHistoryInternalAsync(
            SearchOptions searchOptions,
            CancellationToken cancellationToken)
        {
            return await ExecuteSearchAsync(
                _queryBuilder.GenerateHistorySql(searchOptions),
                searchOptions,
                cancellationToken);
        }

        private async Task<SearchResult> ExecuteSearchAsync(
            QueryDefinition sqlQuerySpec,
            SearchOptions searchOptions,
            CancellationToken cancellationToken)
        {
            var feedOptions = new QueryRequestOptions
            {
                MaxItemCount = searchOptions.MaxItemCount,
            };

            string continuationToken = searchOptions.CountOnly ? null : searchOptions.ContinuationToken;

            if (searchOptions.CountOnly)
            {
                return new SearchResult(
                    (await _fhirDataStore.ExecuteDocumentQueryAsync<int>(sqlQuerySpec, feedOptions,  continuationToken, cancellationToken)).Single(),
                    searchOptions.UnsupportedSearchParams);
            }

<<<<<<< HEAD
            FeedResponse<FhirCosmosResourceWrapper> fetchedResults = await _fhirDataStore.ExecuteDocumentQueryAsync<FhirCosmosResourceWrapper>(sqlQuerySpec, feedOptions, cancellationToken);
=======
            var fetchedResults = await _fhirDataStore.ExecuteDocumentQueryAsync<FhirCosmosResourceWrapper>(sqlQuerySpec, feedOptions, continuationToken, cancellationToken);
>>>>>>> a34ed9ec

            SearchResultEntry[] wrappers = fetchedResults
                .Select(r => new SearchResultEntry(r)).ToArray();

            IReadOnlyList<(string parameterName, string reason)> unsupportedSortingParameters;
            if (searchOptions.Sort?.Count > 0)
            {
                // we don't currently support sort
                unsupportedSortingParameters = searchOptions.UnsupportedSortingParams.Concat(searchOptions.Sort.Select(s => (s.searchParameterInfo.Name, Core.Resources.SortNotSupported))).ToList();
            }
            else
            {
                unsupportedSortingParameters = searchOptions.UnsupportedSortingParams;
            }

            return new SearchResult(
                wrappers,
                searchOptions.UnsupportedSearchParams,
                unsupportedSortingParameters,
                fetchedResults.ContinuationToken);
        }
    }
}<|MERGE_RESOLUTION|>--- conflicted
+++ resolved
@@ -105,11 +105,7 @@
                     searchOptions.UnsupportedSearchParams);
             }
 
-<<<<<<< HEAD
-            FeedResponse<FhirCosmosResourceWrapper> fetchedResults = await _fhirDataStore.ExecuteDocumentQueryAsync<FhirCosmosResourceWrapper>(sqlQuerySpec, feedOptions, cancellationToken);
-=======
             var fetchedResults = await _fhirDataStore.ExecuteDocumentQueryAsync<FhirCosmosResourceWrapper>(sqlQuerySpec, feedOptions, continuationToken, cancellationToken);
->>>>>>> a34ed9ec
 
             SearchResultEntry[] wrappers = fetchedResults
                 .Select(r => new SearchResultEntry(r)).ToArray();
